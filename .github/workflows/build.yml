--- conflicted
+++ resolved
@@ -17,17 +17,10 @@
         # python-version: [3.7, 3.8, 3.9, "3.10"]
         python-version: [3.7, 3.8, 3.9]
         pandas: [
-<<<<<<< HEAD
-          pandas==1.2.0,
-          pandas==1.3.0,
-          pandas==1.4.0,
-          pandas # latest pandas for the specific python version
-=======
           # pandas==1.2.0,
           pandas==1.3.0,
           pandas==1.4.0,
           pandas # lastest
->>>>>>> d21b81cd
         ]
         exclude:
           - python-version: 3.7
