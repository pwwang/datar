--- conflicted
+++ resolved
@@ -1,8 +1,3 @@
-<<<<<<< HEAD
-## 0.5.6
-
-- 🐛 Hotfix for types registered for `base.proportions` (#77)
-=======
 ## 0.6.0
 
 ### General
@@ -42,7 +37,6 @@
 ## 0.5.6
 
 - 🐛 Hotfix for types registered for base.proportions (#77)
->>>>>>> d21b81cd
 - 👽️ Fix for pandas 1.4
 
 ## 0.5.5
