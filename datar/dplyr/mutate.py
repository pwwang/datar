"""Create, modify, and delete columns

See source https://github.com/tidyverse/dplyr/blob/master/R/mutate.R
"""

from contextlib import suppress

from pandas import DataFrame
from pipda import register_verb, evaluate_expr, ReferenceAttr, ReferenceItem

from ..core.contexts import Context, ContextEvalRefCounts
from ..core.utils import arg_match, name_of, regcall
from ..core.broadcast import add_to_tibble
from ..core.tibble import reconstruct_tibble
from ..base import setdiff, union, intersect, c
from ..tibble import as_tibble
from .group_data import group_vars
from .relocate import relocate


@register_verb(
    DataFrame,
    context=Context.PENDING,
    extra_contexts={"_before": Context.SELECT, "_after": Context.SELECT},
)
def mutate(
    _data,
    *args,
    _keep="all",
    _before=None,
    _after=None,
    **kwargs,
):
    """Adds new variables and preserves existing ones

    The original API:
    https://dplyr.tidyverse.org/reference/mutate.html

    Args:
        _data: A data frame
        _keep: allows you to control which columns from _data are retained
            in the output:
            - "all", the default, retains all variables.
            - "used" keeps any variables used to make new variables;
              it's useful for checking your work as it displays inputs and
              outputs side-by-side.
            - "unused" keeps only existing variables not used to make new
                variables.
            - "none", only keeps grouping keys (like transmute()).
        _before: and
        _after: Optionally, control where new columns should appear
            (the default is to add to the right hand side).
            See relocate() for more details.
        *args: and
        **kwargs: Name-value pairs. The name gives the name of the column
            in the output. The value can be:
            - A vector of length 1, which will be recycled to the correct
                length.
            - A vector the same length as the current group (or the whole
                data frame if ungrouped).
            - None to remove the column

    Returns:
        An object of the same type as _data. The output has the following
        properties:
        - Rows are not affected.
        - Existing columns will be preserved according to the _keep
            argument. New columns will be placed according to the
            _before and _after arguments. If _keep = "none"
            (as in transmute()), the output order is determined only
            by ..., not the order of existing columns.
        - Columns given value None will be removed
        - Groups will be recomputed if a grouping variable is mutated.
        - Data frame attributes are preserved.
    """
    keep = arg_match(_keep, "_keep", ["all", "unused", "used", "none"])
    gvars = regcall(group_vars, _data)
    data = regcall(as_tibble, _data.copy())
    all_columns = data.columns

    mutated_cols = []
    context = ContextEvalRefCounts()
    for val in args:
        if (
            isinstance(val, (ReferenceItem, ReferenceAttr))
            and val._pipda_level == 1
            and val._pipda_ref in data
        ):
            mutated_cols.append(val._pipda_ref)
            continue

        bkup_name = name_of(val)
        val = evaluate_expr(val, data, context)
        if val is None:
            continue

        if isinstance(val, DataFrame):
            mutated_cols.extend(val.columns)
            data = add_to_tibble(data, None, val, broadcast_tbl=False)
        else:
            key = name_of(val) or bkup_name
            mutated_cols.append(key)
            data = add_to_tibble(data, key, val, broadcast_tbl=False)

    for key, val in kwargs.items():
        val = evaluate_expr(val, data, context)
        if val is None:
            with suppress(KeyError):
                data.drop(columns=[key], inplace=True)
        else:
            data = add_to_tibble(data, key, val, broadcast_tbl=False)
            if isinstance(val, DataFrame):
                mutated_cols.extend({f"{key}${col}" for col in val.columns})
            else:
                mutated_cols.append(key)

    # names start with "_" are temporary names if they are used
    tmp_cols = [
        mcol
        for mcol in mutated_cols
        if mcol.startswith("_")
        and mcol in context.used_refs
        and mcol not in _data.columns
    ]
    # columns can be removed later
    # df >> mutate(Series(1, name="z"), z=None)
    mutated_cols = regcall(intersect, mutated_cols, data.columns)
    mutated_cols = regcall(setdiff, mutated_cols, tmp_cols)
    # new cols always at last
    # data.columns.difference() does not keep order

    data = data.loc[:, regcall(setdiff, data.columns, tmp_cols)]

    if _before is not None or _after is not None:
        new_cols = regcall(setdiff, mutated_cols, _data.columns)
        data = regcall(
            relocate,
            data,
            *new_cols,
            _before=_before,
            _after=_after,
        )

    if keep == "all":
        keep = data.columns
    elif keep == "unused":
        used = list(context.used_refs)
        unused = regcall(setdiff, all_columns, used)
        keep = regcall(intersect, data.columns, c(gvars, unused, mutated_cols))
    elif keep == "used":
        used = list(context.used_refs)
        keep = regcall(intersect, data.columns, c(gvars, used, mutated_cols))
    else:  # keep == 'none':
        keep = regcall(
            union,
            regcall(setdiff, gvars, mutated_cols),
            regcall(intersect, mutated_cols, data.columns),
        )

    data = data[keep]
    # redo grouping if original columns changed
    # so we don't have discripency on
    # df.x.obj when df is grouped
    if intersect(_data.columns, mutated_cols).size > 0:
        data = reconstruct_tibble(_data, data)

<<<<<<< HEAD
@mutate.register(DataFrameGroupBy, context=Context.PENDING)
def _(
    _data: DataFrameGroupBy,
    *args: Any,
    _keep: str = "all",
    _before: str = None,
    _after: str = None,
    base0_: bool = None,
    **kwargs: Any,
) -> DataFrameGroupBy:
    """Mutate on DataFrameGroupBy object"""

    def apply_func(df):
        if isinstance(df, Series):
            df = df.to_frame().T
            index = df.attrs["_group_index"] = df.index[0]
            df.attrs["_group_data"] = _data._group_data
            rows = [index]
        else:
            index = df.attrs["_group_index"]
            if df.attrs["_group_data"].shape[0] == 0:
                rows = []
            else:
                rows = df.attrs["_group_data"].loc[index, "_rows"]

        ret = mutate(
            df.reset_index(drop=True),
            *args,
            _keep=_keep,
            _before=_before,
            _after=_after,
            base0_=base0_,
            __calling_env=CallingEnvs.REGULAR,
            **kwargs,
        )
        ret.index = rows
        return ret

    out = _data._datar_apply(apply_func, _drop_index=False).sort_index()
    if out.shape[0] > 0:
        # keep the original row order
        # out.sort_index(inplace=True)
        # not only DataFrameGroupBy but also DataFrameRowwise
        return reconstruct_tibble(_data, out, keep_rowwise=True)

    # 0-row
    named = name_mutatable_args(*args, **kwargs)
    df = DataFrame({key: [] for key in named})
    out = _data.copy()
    out[df.columns.tolist()] = df
    return _data.__class__(
        out,
        _group_vars=group_vars(_data, __calling_env=CallingEnvs.REGULAR),
        _group_drop=group_by_drop_default(_data),
        _group_data=group_data(_data, __calling_env=CallingEnvs.REGULAR),
    )
=======
    # used for group_by
    data._datar["mutated_cols"] = mutated_cols
    return data
>>>>>>> d21b81cd


@register_verb(DataFrame, context=Context.PENDING)
def transmute(
    _data,
    *args,
    _before=None,
    _after=None,
    **kwargs,
):
    """Mutate with _keep='none'

    See Also:
        [`mutate()`](datar.dplyr.mutate.mutate).
    """
    return regcall(
        mutate,
        _data,
        *args,
        _keep="none",
        _before=_before,
        _after=_after,
        **kwargs,
    )<|MERGE_RESOLUTION|>--- conflicted
+++ resolved
@@ -164,68 +164,9 @@
     if intersect(_data.columns, mutated_cols).size > 0:
         data = reconstruct_tibble(_data, data)
 
-<<<<<<< HEAD
-@mutate.register(DataFrameGroupBy, context=Context.PENDING)
-def _(
-    _data: DataFrameGroupBy,
-    *args: Any,
-    _keep: str = "all",
-    _before: str = None,
-    _after: str = None,
-    base0_: bool = None,
-    **kwargs: Any,
-) -> DataFrameGroupBy:
-    """Mutate on DataFrameGroupBy object"""
-
-    def apply_func(df):
-        if isinstance(df, Series):
-            df = df.to_frame().T
-            index = df.attrs["_group_index"] = df.index[0]
-            df.attrs["_group_data"] = _data._group_data
-            rows = [index]
-        else:
-            index = df.attrs["_group_index"]
-            if df.attrs["_group_data"].shape[0] == 0:
-                rows = []
-            else:
-                rows = df.attrs["_group_data"].loc[index, "_rows"]
-
-        ret = mutate(
-            df.reset_index(drop=True),
-            *args,
-            _keep=_keep,
-            _before=_before,
-            _after=_after,
-            base0_=base0_,
-            __calling_env=CallingEnvs.REGULAR,
-            **kwargs,
-        )
-        ret.index = rows
-        return ret
-
-    out = _data._datar_apply(apply_func, _drop_index=False).sort_index()
-    if out.shape[0] > 0:
-        # keep the original row order
-        # out.sort_index(inplace=True)
-        # not only DataFrameGroupBy but also DataFrameRowwise
-        return reconstruct_tibble(_data, out, keep_rowwise=True)
-
-    # 0-row
-    named = name_mutatable_args(*args, **kwargs)
-    df = DataFrame({key: [] for key in named})
-    out = _data.copy()
-    out[df.columns.tolist()] = df
-    return _data.__class__(
-        out,
-        _group_vars=group_vars(_data, __calling_env=CallingEnvs.REGULAR),
-        _group_drop=group_by_drop_default(_data),
-        _group_data=group_data(_data, __calling_env=CallingEnvs.REGULAR),
-    )
-=======
     # used for group_by
     data._datar["mutated_cols"] = mutated_cols
     return data
->>>>>>> d21b81cd
 
 
 @register_verb(DataFrame, context=Context.PENDING)
