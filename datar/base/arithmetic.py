"""Arithmetic or math functions"""

import inspect
from typing import TYPE_CHECKING, Union

import numpy as np
import pandas as pd
from pandas import DataFrame, Series
from pandas.api.types import is_scalar
from pandas.core.groupby import SeriesGroupBy, GroupBy

from ..core.factory import func_factory, verb_factory
from ..core.tibble import Tibble, TibbleGrouped
from ..core.utils import ensure_nparray, logger, regcall
from ..core.contexts import Context

if TYPE_CHECKING:
    from pandas.core.generic import NDFrame

SINGLE_ARG_SIGNATURE = inspect.signature(lambda x: None)


def _check_all_numeric(x, fun_name):
    from .testing import is_numeric

    if x.apply(lambda x: regcall(is_numeric, x)).all():
        return

    raise ValueError(f"In {fun_name}(...): input must be all numeric.")


def _warn_na_rm(funcname, na_rm, extra_info=""):
    """Warn about na_rm False on SeriesGroupBy objects"""
    if not na_rm:
        logger.warning(
            "In %s(...): `na_rm` on GroupBy objects is always True. %s",
            funcname,
            extra_info,
        )


# cor?, range, summary, iqr
@func_factory("agg", "x")
def sum(x: "NDFrame", na_rm: bool = True) -> "NDFrame":
    """Sum of the input.

    Args:
        x: The input
        na_rm: Exclude the NAs. If `x` is SeriesGroupBy object, this is always
            True, and you might want to use `f.x.sum(min_count=...)` to control
            NA produces
            And also unlike the function in `R`. It defaults to `True` rather
            than `False`

    Returns:
        The sum of the input
    """
    return x.sum(skipna=na_rm)


sum.register(
    (TibbleGrouped, GroupBy),
    "sum",
    pre=lambda x, na_rm=True: _warn_na_rm(
        "sum", na_rm, "Use f.x.sum(min_count=...) to control NA produces."
    )
    or (x, (), {}),
)


@func_factory("agg", "x")
def prod(x: "NDFrame", na_rm: bool = True) -> "NDFrame":
    """Product of the input.

    Args:
        x: The input
        na_rm: Exclude the NAs. If `x` is SeriesGroupBy object, this is always
            True, and you might want to use `f.x.prod(min_count=...)` to control
            NA produces
            And also unlike the function in `R`. It defaults to `True` rather
            than `False`

    Returns:
        The prod of the input
    """
    return x.prod(skipna=na_rm)


prod.register(
    (TibbleGrouped, GroupBy),
    "prod",
    pre=lambda x, na_rm=True: _warn_na_rm(
        "sum", na_rm, "Use f.x.prod(min_count=...) to control NA produces."
    )
    or (x, (), {}),
)


@func_factory("agg", "x")
def mean(x: "NDFrame", na_rm=True) -> "NDFrame":
    """Mean of the input.

    Args:
        x: The input
        na_rm: Exclude the NAs. If `x` is SeriesGroupBy object, this is always
            True.
            And also unlike the function in `R`. It defaults to `True` rather
            than `False`

    Returns:
        The mean of the input
    """
    return x.mean(skipna=na_rm)


mean.register(
    (TibbleGrouped, GroupBy),
    "mean",
    pre=lambda x, na_rm=True: _warn_na_rm(
        "mean",
        na_rm,
    )
    or (x, (), {}),
)


@func_factory("agg", "x")
def median(x: "NDFrame", na_rm: bool = True) -> "NDFrame":
    """Median of the input.

    Args:
        x: The input
        na_rm: Exclude the NAs. If `x` is SeriesGroupBy object, this is always
            True.
            And also unlike the function in `R`. It defaults to `True` rather
            than `False`

    Returns:
        The median of the input
    """
    return x.median(skipna=na_rm)


median.register(
    (TibbleGrouped, GroupBy),
    "median",
    pre=lambda x, na_rm=True: _warn_na_rm(
        "median",
        na_rm,
    )
    or (x, (), {}),
)


@func_factory("agg", "x")
def min(x: "NDFrame", na_rm: bool = True) -> "NDFrame":
    """Min of the input.

    Args:
        x: The input
        na_rm: Exclude the NAs. If `x` is SeriesGroupBy object, this is always
            True, and you might want to use `f.x.min(min_count=...)` to control
            NA produces
            And also unlike the function in `R`. It defaults to `True` rather
            than `False`

    Returns:
        The min of the input
    """
    return x.min(skipna=na_rm)


min.register(
    (TibbleGrouped, GroupBy),
    "min",
    pre=lambda x, na_rm=True: _warn_na_rm(
        "min", na_rm, "Use f.x.min(min_count=...) to control NA produces."
    )
    or (x, (), {}),
)


@func_factory("agg", "x")
def max(x: "NDFrame", na_rm: bool = True) -> "NDFrame":
    """Max of the input.

    Args:
        x: The input
        na_rm: Exclude the NAs. If `x` is SeriesGroupBy object, this is always
            True, and you might want to use `f.x.max(min_count=...)` to control
            NA produces
            And also unlike the function in `R`. It defaults to `True` rather
            than `False`

    Returns:
        The max of the input
    """
<<<<<<< HEAD
    fun = numpy.nanmax if na_rm else numpy.max
    x = Collection(*x)  # flatten
    if len(x) == 0:
        return -numpy.inf
    return fun(x)
=======
    return x.max(skipna=na_rm)


max.register(
    (TibbleGrouped, GroupBy),
    "max",
    pre=lambda x, na_rm=True: _warn_na_rm(
        "max", na_rm, "Use f.x.max(min_count=...) to control NA produces."
    )
    or (x, (), {}),
)
>>>>>>> d21b81cd


@func_factory("agg", "x")
def var(x: "NDFrame", na_rm: bool = True, ddof: int = 1) -> "NDFrame":
    """Variance of the input.

    Args:
        x: The input
        na_rm: Exclude the NAs. If `x` is SeriesGroupBy object, this is always
            True
            And also unlike the function in `R`. It defaults to `True` rather
            than `False`
        ddof: Delta Degrees of Freedom

    Returns:
        The variance of the input
    """
    return x.var(skipna=na_rm, ddof=ddof)


var.register(
    (TibbleGrouped, GroupBy),
    "var",
    pre=lambda x, na_rm=True, ddof=1: _warn_na_rm(
        "var",
        na_rm,
    )
    or (x, (), {"ddof": ddof}),
)


@func_factory("agg", "x")
def pmin(
    *x: Union["NDFrame", GroupBy],
    na_rm: bool = False,
    __args_frame: DataFrame = None,
) -> Series:
    """Get the min value rowwisely

    Args:
        *x: The iterables. Elements will be recycled to the max length
        na_rm: Whether ignore the NAs

    Returns:
        The rowwise min of `*x`
    """
    return __args_frame.min(axis=1, skipna=na_rm)


@func_factory("agg", "x")
def pmax(
    *x: Union["NDFrame", GroupBy],
    na_rm: bool = False,
    __args_frame: DataFrame = None,
) -> Series:
    """Get the max value rowwisely
    Args:
        *x: The iterables. Elements will be recycled to the max length
        na_rm: Whether ignore the NAs

    Returns:
        The rowwise max of `*x`
    """
    return __args_frame.max(axis=1, skipna=na_rm)


round = func_factory(
    "transform",
    "x",
    doc="""Rounding a number

    Args:
        x: The input
        ndigits: number of digits to keep. Must be positional argument.

    Returns:
        The rounded input
    """,
    signature=inspect.signature(lambda x, ndigits=0: None),
    func=np.round,
)


sqrt = func_factory(
    "transform",
    "x",
    doc="""Get the square root of a number/numbers

    Args:
        x: The input

    Returns:
        The square root of the input
    """,
    qualname="datar.base.sqrt",
    func=np.sqrt,
    signature=SINGLE_ARG_SIGNATURE,
)


abs = func_factory(
    "transform",
    "x",
    doc="""Get the absolute value of a number/numbers

    Args:
        x: The input

    Returns:
        The absolute values of the input
    """,
    func=np.abs,
    qualname="datar.base.abs",
    signature=SINGLE_ARG_SIGNATURE,
)


sign = func_factory(
    "transform",
    "x",
    doc="""Get the signs of the corresponding elements of x

    Args:
        x: The input

    Returns:
        The signs of the corresponding elements of x
    """,
    func=np.sign,
    qualname="datar.base.sign",
    signature=SINGLE_ARG_SIGNATURE,
)


trunc = func_factory(
    "transform",
    "x",
    doc="""Get the integers truncated for each element in x

    Args:
        x: The input

    Returns:
        The ingeters of elements in x being truncated
        Note the dtype is still float.
    """,
    func=np.trunc,
    qualname="datar.base.trunc",
    signature=SINGLE_ARG_SIGNATURE,
)


ceiling = func_factory(
    "transform",
    "x",
    name="ceiling",
    doc="""Get the ceiling integer of a number/numbers

    Args:
        x: The input

    Returns:
        The ceiling integer of the input
    """,
    func=np.ceil,
    qualname="datar.base.ceiling",
    signature=SINGLE_ARG_SIGNATURE,
)


floor = func_factory(
    "transform",
    "x",
    doc="""Get the floor integer of a number/numbers

    Args:
        x: The input

    Returns:
        The floor integer of the input
    """,
    func=np.floor,
    qualname="datar.base.floor",
    signature=SINGLE_ARG_SIGNATURE,
)


@func_factory("transform", {"x", "digits"})
def signif(x: Series, digits: Series = 6) -> Series:
    """Rounds the values in its first argument to the specified number of
    significant digits

    Args:
        x: A numeric vector or scalar
        digits: integer indicating the number of significant digits to be used

    Returns:
        The rounded values for each element in x
    """
    ndigits = digits - x.abs().transform("log10").transform("ceil")
    return Series(
        np.vectorize(np.round)(x, ndigits.astype(int)), index=x.index
    )


@func_factory("transform", {"x", "base"})
def log(x: Series, base: Series = np.e) -> Series:
    """Computes logarithms, by default natural logarithm

    Args:
        x: A numeric scalar or vector
        base: The base of the logarithm

    Returns:
        The value of the logarithm if x is scalar, otherwise element-wise
        logarithm of elements in x
    """
    return np.log(x) / np.log(base)


exp = func_factory(
    "transform",
    "x",
    doc="""Calculates the power of natural number

    Args:
        x: A numeric scalar or vector

    Returns:
        Power of natural number of element-wise power of natural number for x
    """,
    func=np.exp,
    qualname="datar.base.exp",
    signature=SINGLE_ARG_SIGNATURE,
)


log2 = func_factory(
    "transform",
    "x",
    doc="""Computes logarithms with base 2

    Args:
        x: A numeric scalar or vector

    Returns:
        The value of log2 if x is scalar, otherwise element-wise
        log2 of elements in x
    """,
    func=np.log2,
    qualname="datar.base.log2",
    signature=SINGLE_ARG_SIGNATURE,
)


log10 = func_factory(
    "transform",
    "x",
    doc="""Computes logarithms with base 10

    Args:
        x: A numeric scalar or vector

    Returns:
        The value of log10 if x is scalar, otherwise element-wise
        log10 of elements in x
    """,
    func=np.log10,
    qualname="datar.base.log10",
    signature=SINGLE_ARG_SIGNATURE,
)


log1p = func_factory(
    "transform",
    "x",
    doc="""Computes log(1+x)

    Args:
        x: A numeric scalar or vector

    Returns:
        The value of log(1+x) if x is scalar, otherwise element-wise
        log(1+x) of elements in x
    """,
    func=np.log1p,
    qualname="datar.base.log1p",
    signature=SINGLE_ARG_SIGNATURE,
)


@verb_factory(DataFrame, context=Context.EVAL)
def cov(x, y=None, ddof=1) -> Tibble:
    """Compute pairwise covariance of dataframe columns,
    or between two variables
    """
    if y is not None:
        raise ValueError(
            "In `cov(...)`: No `y` is allowed when `x` is a data frame."
        )
    if isinstance(x, TibbleGrouped):
        x = x._datar["grouped"]
        return x.cov(ddof=ddof).droplevel(-1)

    # support na_rm, use, method. see `?cov` in R?
    return x.cov(ddof=ddof)


@cov.register((list, tuple, np.ndarray, Series), context=Context.EVAL)
def _(x, y, ddof=1):
    """Compute covariance for two iterables"""
    # ddof: numpy v1.5+
    return np.cov(x, y, ddof=ddof)[0][1]


@cov.register(SeriesGroupBy, context=Context.EVAL)
def _(x, y, ddof=1):
    """Compute covariance for two iterables"""
    # ddof: numpy v1.5+
    from ..tibble import tibble

    df = tibble(x=x, cov=y)
    return df._datar["grouped"].cov(ddof=ddof).droplevel(-1)["cov"].iloc[::2]


@verb_factory(DataFrame, context=Context.EVAL)
def _scale(x, center=True, scale=True):
    """Scaling and Centering of a numeric data frame

    See Details in `?scale` in `R`

    Args:
        x: The numeric data frame to scale
        center: either a logical value or numeric-alike vector of length
            equal to the number of columns of `x`
        scale: either a logical value or a numeric-alike vector of length
            equal to the number of columns of `x`.

    Returns:
        The centered, scaled data frame
    """
    _check_all_numeric(x, "scale")

    # center
    ncols = x.shape[1]
    center_is_true = center is True
    out_attrs = {}

    if center_is_true:
        center = x.mean(numeric_only=True)

    elif center is not False:
        center = ensure_nparray(center)
        if len(center) != ncols:
            raise ValueError(
                f"length of `center` ({len(center)}) must equal "
                f"the number of columns of `x` ({ncols})"
            )

    if center is not False:
        x = x.subtract(center)
        out_attrs["scaled:center"] = center

    # scale
    if scale is True:

        def _rms(col: Series) -> Series:
            nonnas = col[~pd.isnull(col)] ** 2
            return np.sqrt(nonnas.sum() / (len(nonnas) - 1))

        scale = x.std(numeric_only=True) if center_is_true else x.agg(_rms)

    elif scale is not False:
        scale = ensure_nparray(scale)
        if len(scale) != ncols:
            raise ValueError(
                f"length of `scale` ({len(center)}) must equal "
                f"the number of columns of `x` ({ncols})"
            )

    if scale is not False:
        x = x.div(scale)
        out_attrs["scaled:scale"] = scale

    if center is False and scale is False:
        x = x.copy()

    x.attrs.update(out_attrs)
    return x


@_scale.register(Series)
def _(x, center=True, scale=True):
    """Scaling on series"""
    return _scale(x.to_frame(), center, scale).iloc[:, 0]


@_scale.register(SeriesGroupBy)
def _(x, center=True, scale=True):
    """Scaling on series"""
    return x.transform(_scale.dispatch(Series), center=center, scale=scale)


@_scale.register((list, tuple, np.ndarray))
def _(
    x,
    center=True,
    scale=True,
):
    """Scaling on iterables"""
    return _scale(Series(x, name="scaled"), center, scale)


scale = _scale


@verb_factory(DataFrame)
def col_sums(
    x,
    na_rm=False,
    # dims=1,
    # weights = None,
    # freq = None,
    # n = None
):
    """Calculate sum of a data frame by column

    Args:
        x: The data frame
        na_rm: Specifies how to handle missing values in `x`.

    Returns:
        The sums by column.
    """
    _check_all_numeric(x, "col_sums")
    if isinstance(x, TibbleGrouped):
        _warn_na_rm("col_sums", na_rm)
        x = x._datar["grouped"]
        return x.sum(numeric_only=True)
    return x.sum(skipna=na_rm, numeric_only=True)


@verb_factory(DataFrame)
def row_sums(
    x,
    na_rm=False,
    # dims=1,
    # weights = None,
    # freq = None,
    # n = None
):
    """Calculate sum of a data frame by row

    Args:
        x: The data frame
        na_rm: Specifies how to handle missing values in `x`.

    Returns:
        The sums by row.
    """
    _check_all_numeric(x, "row_sums")
    return x.sum(axis=1, skipna=na_rm, numeric_only=True)


@verb_factory(DataFrame)
def col_means(
    x,
    na_rm=False,
    # dims=1,
    # weights = None,
    # freq = None,
    # n = None
):
    """Calculate mean of a data frame by column

    Args:
        x: The data frame
        na_rm: Specifies how to handle missing values in `x`.

    Returns:
        The means by column.
    """
    _check_all_numeric(x, "col_means")
    if isinstance(x, TibbleGrouped):
        _warn_na_rm("col_means", na_rm)
        x = x._datar["grouped"]
        return x.mean(numeric_only=True)
    return x.mean(skipna=na_rm, numeric_only=True)


@verb_factory(DataFrame)
def row_means(
    x,
    na_rm=False,
    # dims=1,
    # weights = None,
    # freq = None,
    # n = None
):
    """Calculate mean of a data frame by row

    Args:
        x: The data frame
        na_rm: Specifies how to handle missing values in `x`.

    Returns:
        The means by row.
    """
    _check_all_numeric(x, "row_means")
    return x.mean(axis=1, skipna=na_rm, numeric_only=True)


@verb_factory(DataFrame)
def col_sds(
    x,
    na_rm=False,
    ddof=1,
    # dims=1,
    # weights = None,
    # freq = None,
    # n = None
):
    """Calculate stdev of a data frame by column

    Args:
        x: The data frame
        ddof: Delta Degrees of Freedom.
        na_rm: Specifies how to handle missing values in `x`.

    Returns:
        The stdevs by column.
    """
    _check_all_numeric(x, "col_sds")
    if isinstance(x, TibbleGrouped):
        _warn_na_rm("col_sds", na_rm)
        x = x._datar["grouped"]
        return x.std(ddof=ddof)
    return x.std(skipna=na_rm, ddof=ddof, numeric_only=True)


@verb_factory(DataFrame)
def row_sds(
    x,
    na_rm=False,
    ddof=1,
    # dims=1,
    # weights = None,
    # freq = None,
    # n = None
):
    """Calculate stdev of a data frame by row

    Args:
        x: The data frame
        ddof: Delta Degrees of Freedom.
        na_rm: Specifies how to handle missing values in `x`.

    Returns:
        The stdevs by row.
    """
    return x.std(axis=1, skipna=na_rm, ddof=ddof, numeric_only=True)


@verb_factory(DataFrame)
def col_medians(
    x,
    na_rm=False,
    # dims=1,
    # weights = None,
    # freq = None,
    # n = None
):
    """Calculate median of a data frame by column

    Args:
        x: The data frame
        na_rm: Specifies how to handle missing values in `x`.

    Returns:
        The medians by column.
    """
    _check_all_numeric(x, "col_medians")
    if isinstance(x, TibbleGrouped):
        _warn_na_rm("col_medians", na_rm)
        x = x._datar["grouped"]
        return x.median(numeric_only=True)
    return x.median(skipna=na_rm, numeric_only=True)


@verb_factory(DataFrame)
def row_medians(
    x,
    na_rm=False,
    # dims=1,
    # weights = None,
    # freq = None,
    # n = None
):
    """Calculate median of a data frame by row

    Args:
        x: The data frame
        na_rm: Specifies how to handle missing values in `x`.

    Returns:
        The medians by row.
    """
    _check_all_numeric(x, "row_medians")
    return x.median(numeric_only=True, axis=1, skipna=na_rm)


@func_factory("agg", "x")
def quantile(
    x: Series,
    probs=(0.0, 0.25, 0.5, 0.75, 1.0),
    na_rm: bool = True,
    interpolation: str = "linear",  # Use method for numpy 1.22+
):
    """produces sample quantiles corresponding to the given probabilities.

    Args:
        x: The data to sample
        probs: numeric vector of probabilities with values in [0,1]
        na_rm: if true, any ‘NA’ and ‘NaN’'s are removed from ‘x’
            before the quantiles are computed.
        quantile: {'linear', 'lower', 'higher', 'midpoint', 'nearest'}
            This optional parameter specifies the interpolation method to use,
            when the desired quantile lies between two data points i and j.
            fractional part of the index surrounded by i and j.
            - lower: i.
            - higher: j.
            - nearest: i or j whichever is nearest.
            - midpoint: (i + j) / 2.

    Returns:
        An array of quantile values
    """
    _warn_na_rm("quantile", na_rm)
    return x.quantile(q=probs, interpolation=interpolation)


@quantile.register(SeriesGroupBy, meta=False)
def _(
    x: Series,
    probs=(0.0, 0.25, 0.5, 0.75, 1.0),
    na_rm: bool = True,
    interpolation: str = "linear",  # Use method for numpy 1.22+
):
    _warn_na_rm("quantile", na_rm)
    out = x.quantile(q=probs, interpolation=interpolation)
    if not is_scalar(probs):
        out = out.droplevel(-1)

    return out


@func_factory("agg", "x")
def std(
    x: Series,
    na_rm: bool = True,
    # numpy default is 0. Make it 1 to be consistent with R
    ddof: int = 1,
) -> float:
    """Get standard deviation of the input"""
    return x.std(skipna=na_rm, ddof=ddof)


std.register(
    (TibbleGrouped, GroupBy),
    "std",
    pre=lambda x, na_rm=True, ddof=1: _warn_na_rm("sd/std", na_rm)
    or (x, (), {"ddof": ddof}),
)

sd = std


@func_factory("transform", {"x", "w"})
def weighted_mean(
    x: Series, w: Series = 1, na_rm=True, __args_raw=None
) -> Series:
    """Calculate weighted mean"""
    if __args_raw["w"] is not None and np.nansum(w) == 0:
        return np.nan

    if na_rm:
        na_mask = pd.isnull(x)
        x = x[~na_mask.values]
        w = w[~na_mask.values]
        return np.average(x, weights=w)

    return np.average(x, weights=w)<|MERGE_RESOLUTION|>--- conflicted
+++ resolved
@@ -195,13 +195,6 @@
     Returns:
         The max of the input
     """
-<<<<<<< HEAD
-    fun = numpy.nanmax if na_rm else numpy.max
-    x = Collection(*x)  # flatten
-    if len(x) == 0:
-        return -numpy.inf
-    return fun(x)
-=======
     return x.max(skipna=na_rm)
 
 
@@ -213,7 +206,6 @@
     )
     or (x, (), {}),
 )
->>>>>>> d21b81cd
 
 
 @func_factory("agg", "x")
